--- conflicted
+++ resolved
@@ -85,14 +85,9 @@
 	// If the origin kind is `Native` and the XCM origin is a child parachain, then we can express
 	// it with the special `parachains_origin::Origin` origin variant.
 	ChildParachainAsNative<parachains_origin::Origin, Origin>,
-<<<<<<< HEAD
-	// The AccountId32 location type can be expressed natively as a `Signed` origin.
-	SignedAccountId32AsNative<ThisNetwork, Origin>,
-=======
 	// If the origin kind is `Native` and the XCM origin is the `AccountId32` location, then it can
 	// be expressed using the `Signed` origin variant.
-	SignedAccountId32AsNative<PolkadotNetwork, Origin>,
->>>>>>> 6ec8edee
+	SignedAccountId32AsNative<ThisNetwork, Origin>,
 );
 
 parameter_types! {
@@ -116,12 +111,8 @@
 	pub const MaxAssetsIntoHolding: u32 = 64;
 }
 
-<<<<<<< HEAD
+/// Polkadot Relay recognizes/respects the Statemint chain as a teleporter.
 pub type TrustedTeleporters = (xcm_builder::Case<DotForStatemint>,);
-=======
-/// Polkadot Relay recognizes/respects the Statemint chain as a teleporter.
-pub type TrustedTeleporters = (xcm_builder::Case<PolkadotForStatemint>,);
->>>>>>> 6ec8edee
 
 match_types! {
 	pub type OnlyParachains: impl Contains<MultiLocation> = {
@@ -196,17 +187,10 @@
 	// Anyone can execute XCM messages locally...
 	type ExecuteXcmOrigin = xcm_builder::EnsureXcmOrigin<Origin, LocalOriginToLocation>;
 	// ...but they must match our filter, which rejects all.
-<<<<<<< HEAD
-	type XcmExecuteFilter = Nothing;
-	type XcmExecutor = XcmExecutor<XcmConfig>;
-	type XcmTeleportFilter = Nothing;
-	type XcmReserveTransferFilter = Nothing;
-=======
 	type XcmExecuteFilter = Nothing; // == Deny All
 	type XcmExecutor = xcm_executor::XcmExecutor<XcmConfig>;
 	type XcmTeleportFilter = Everything; // == Allow All
 	type XcmReserveTransferFilter = Everything; // == Allow All
->>>>>>> 6ec8edee
 	type Weigher = FixedWeightBounds<BaseXcmWeight, Call, MaxInstructions>;
 	type UniversalLocation = UniversalLocation;
 	type Origin = Origin;
