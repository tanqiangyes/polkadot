// Copyright 2017-2020 Parity Technologies (UK) Ltd.
// This file is part of Polkadot.

// Polkadot is free software: you can redistribute it and/or modify
// it under the terms of the GNU General Public License as published by
// the Free Software Foundation, either version 3 of the License, or
// (at your option) any later version.

// Polkadot is distributed in the hope that it will be useful,
// but WITHOUT ANY WARRANTY; without even the implied warranty of
// MERCHANTABILITY or FITNESS FOR A PARTICULAR PURPOSE.  See the
// GNU General Public License for more details.

// You should have received a copy of the GNU General Public License
// along with Polkadot. If not, see <http://www.gnu.org/licenses/>.

//! The Polkadot runtime. This can be compiled with `#[no_std]`, ready for Wasm.

#![cfg_attr(not(feature = "std"), no_std)]
// `construct_runtime!` does a lot of recursion and requires us to increase the limit to 256.
#![recursion_limit = "256"]

use pallet_transaction_payment::CurrencyAdapter;
use sp_std::prelude::*;
use sp_std::collections::btree_map::BTreeMap;
use sp_core::u32_trait::{_1, _2, _3, _5};
use parity_scale_codec::{Encode, Decode};
use primitives::v1::{
	AccountId, AccountIndex, Balance, BlockNumber, CandidateEvent, CommittedCandidateReceipt,
	CoreState, GroupRotationInfo, Hash, Id, Moment, Nonce, OccupiedCoreAssumption,
	PersistedValidationData, Signature, ValidationCode, ValidatorId, ValidatorIndex,
	InboundDownwardMessage, InboundHrmpMessage, SessionInfo,
};
use runtime_common::{
	claims, SlowAdjustingFeeUpdate, CurrencyToVote,
	impls::DealWithFees,
	BlockHashCount, RocksDbWeight, BlockWeights, BlockLength, OffchainSolutionWeightLimit,
	ParachainSessionKeyPlaceholder, AssignmentSessionKeyPlaceholder,
};
use sp_runtime::{
	create_runtime_str, generic, impl_opaque_keys, ModuleId,
	ApplyExtrinsicResult, KeyTypeId, Percent, Permill, Perbill,
	transaction_validity::{TransactionValidity, TransactionSource, TransactionPriority},
	curve::PiecewiseLinear,
	traits::{
		BlakeTwo256, Block as BlockT, OpaqueKeys, ConvertInto, AccountIdLookup,
		Extrinsic as ExtrinsicT, SaturatedConversion, Verify,
	},
};
#[cfg(feature = "runtime-benchmarks")]
use sp_runtime::RuntimeString;
use sp_version::RuntimeVersion;
use pallet_grandpa::{AuthorityId as GrandpaId, fg_primitives};
#[cfg(any(feature = "std", test))]
use sp_version::NativeVersion;
use sp_core::OpaqueMetadata;
use sp_staking::SessionIndex;
use frame_support::{
	parameter_types, construct_runtime, debug, RuntimeDebug,
	traits::{KeyOwnerProofSystem, Randomness, LockIdentifier, Filter, InstanceFilter},
	weights::Weight,
};
use frame_system::{EnsureRoot, EnsureOneOf};
use pallet_im_online::sr25519::AuthorityId as ImOnlineId;
use authority_discovery_primitives::AuthorityId as AuthorityDiscoveryId;
use pallet_transaction_payment::{FeeDetails, RuntimeDispatchInfo};
use pallet_session::{historical as session_historical};
use static_assertions::const_assert;

#[cfg(feature = "std")]
pub use pallet_staking::StakerStatus;
#[cfg(any(feature = "std", test))]
pub use sp_runtime::BuildStorage;
pub use pallet_timestamp::Call as TimestampCall;
pub use pallet_balances::Call as BalancesCall;

/// Constant values used within the runtime.
pub mod constants;
use constants::{time::*, currency::*, fee::*};

// Weights used in the runtime.
mod weights;

// Make the WASM binary available.
#[cfg(feature = "std")]
include!(concat!(env!("OUT_DIR"), "/wasm_binary.rs"));

/// Runtime version (Kusama).
pub const VERSION: RuntimeVersion = RuntimeVersion {
	spec_name: create_runtime_str!("kusama"),
	impl_name: create_runtime_str!("parity-kusama"),
	authoring_version: 2,
	spec_version: 2029,
	impl_version: 0,
	#[cfg(not(feature = "disable-runtime-api"))]
	apis: RUNTIME_API_VERSIONS,
	#[cfg(feature = "disable-runtime-api")]
	apis: version::create_apis_vec![[]],
	transaction_version: 4,
};

/// Native version.
#[cfg(any(feature = "std", test))]
pub fn native_version() -> NativeVersion {
	NativeVersion {
		runtime_version: VERSION,
		can_author_with: Default::default(),
	}
}

/// Avoid processing transactions from slots and parachain registrar.
pub struct BaseFilter;
impl Filter<Call> for BaseFilter {
	fn filter(_: &Call) -> bool {
		true
	}
}

type MoreThanHalfCouncil = EnsureOneOf<
	AccountId,
	EnsureRoot<AccountId>,
	pallet_collective::EnsureProportionMoreThan<_1, _2, AccountId, CouncilCollective>
>;

parameter_types! {
	pub const Version: RuntimeVersion = VERSION;
	pub const SS58Prefix: u8 = 2;
}

impl frame_system::Config for Runtime {
	type BaseCallFilter = BaseFilter;
	type BlockWeights = BlockWeights;
	type BlockLength = BlockLength;
	type Origin = Origin;
	type Call = Call;
	type Index = Nonce;
	type BlockNumber = BlockNumber;
	type Hash = Hash;
	type Hashing = BlakeTwo256;
	type AccountId = AccountId;
	type Lookup = AccountIdLookup<AccountId, ()>;
	type Header = generic::Header<BlockNumber, BlakeTwo256>;
	type Event = Event;
	type BlockHashCount = BlockHashCount;
	type DbWeight = RocksDbWeight;
	type Version = Version;
	type PalletInfo = PalletInfo;
	type AccountData = pallet_balances::AccountData<Balance>;
	type OnNewAccount = ();
	type OnKilledAccount = ();
	type SystemWeightInfo = weights::frame_system::WeightInfo<Runtime>;
	type SS58Prefix = SS58Prefix;
}

parameter_types! {
	pub MaximumSchedulerWeight: Weight = Perbill::from_percent(80) *
		BlockWeights::get().max_block;
	pub const MaxScheduledPerBlock: u32 = 50;
}

impl pallet_scheduler::Config for Runtime {
	type Event = Event;
	type Origin = Origin;
	type PalletsOrigin = OriginCaller;
	type Call = Call;
	type MaximumWeight = MaximumSchedulerWeight;
	type ScheduleOrigin = EnsureRoot<AccountId>;
	type MaxScheduledPerBlock = MaxScheduledPerBlock;
	type WeightInfo = weights::pallet_scheduler::WeightInfo<Runtime>;
}

parameter_types! {
	pub const EpochDuration: u64 = EPOCH_DURATION_IN_BLOCKS as u64;
	pub const ExpectedBlockTime: Moment = MILLISECS_PER_BLOCK;
	pub const ReportLongevity: u64 =
		BondingDuration::get() as u64 * SessionsPerEra::get() as u64 * EpochDuration::get();
}

impl pallet_babe::Config for Runtime {
	type EpochDuration = EpochDuration;
	type ExpectedBlockTime = ExpectedBlockTime;

	// session module is the trigger
	type EpochChangeTrigger = pallet_babe::ExternalTrigger;

	type KeyOwnerProofSystem = Historical;

	type KeyOwnerProof = <Self::KeyOwnerProofSystem as KeyOwnerProofSystem<(
		KeyTypeId,
		pallet_babe::AuthorityId,
	)>>::Proof;

	type KeyOwnerIdentification = <Self::KeyOwnerProofSystem as KeyOwnerProofSystem<(
		KeyTypeId,
		pallet_babe::AuthorityId,
	)>>::IdentificationTuple;

	type HandleEquivocation =
		pallet_babe::EquivocationHandler<Self::KeyOwnerIdentification, Offences, ReportLongevity>;

	type WeightInfo = ();
}

parameter_types! {
	pub const IndexDeposit: Balance = 1 * DOLLARS;
}

impl pallet_indices::Config for Runtime {
	type AccountIndex = AccountIndex;
	type Currency = Balances;
	type Deposit = IndexDeposit;
	type Event = Event;
	type WeightInfo = weights::pallet_indices::WeightInfo<Runtime>;
}

parameter_types! {
	pub const ExistentialDeposit: Balance = 1 * CENTS;
	pub const MaxLocks: u32 = 50;
}

impl pallet_balances::Config for Runtime {
	type Balance = Balance;
	type DustRemoval = ();
	type Event = Event;
	type ExistentialDeposit = ExistentialDeposit;
	type AccountStore = System;
	type MaxLocks = MaxLocks;
	type WeightInfo = weights::pallet_balances::WeightInfo<Runtime>;
}

parameter_types! {
	pub const TransactionByteFee: Balance = 10 * MILLICENTS;
}

impl pallet_transaction_payment::Config for Runtime {
	type OnChargeTransaction = CurrencyAdapter<Balances, DealWithFees<Self>>;
	type TransactionByteFee = TransactionByteFee;
	type WeightToFee = WeightToFee;
	type FeeMultiplierUpdate = SlowAdjustingFeeUpdate<Self>;
}

parameter_types! {
	pub const MinimumPeriod: u64 = SLOT_DURATION / 2;
}
impl pallet_timestamp::Config for Runtime {
	type Moment = u64;
	type OnTimestampSet = Babe;
	type MinimumPeriod = MinimumPeriod;
	type WeightInfo = weights::pallet_timestamp::WeightInfo<Runtime>;
}

parameter_types! {
	pub const UncleGenerations: u32 = 0;
}

// TODO: substrate#2986 implement this properly
impl pallet_authorship::Config for Runtime {
	type FindAuthor = pallet_session::FindAccountFromAuthorIndex<Self, Babe>;
	type UncleGenerations = UncleGenerations;
	type FilterUncle = ();
	type EventHandler = (Staking, ImOnline);
}

parameter_types! {
	pub const Period: BlockNumber = 10 * MINUTES;
	pub const Offset: BlockNumber = 0;
}

impl_opaque_keys! {
	pub struct SessionKeys {
		pub grandpa: Grandpa,
		pub babe: Babe,
		pub im_online: ImOnline,
		pub para_validator: ParachainSessionKeyPlaceholder<Runtime>,
		pub para_assignment: AssignmentSessionKeyPlaceholder<Runtime>,
		pub authority_discovery: AuthorityDiscovery,
	}
}

parameter_types! {
	pub const DisabledValidatorsThreshold: Perbill = Perbill::from_percent(17);
}

impl pallet_session::Config for Runtime {
	type Event = Event;
	type ValidatorId = AccountId;
	type ValidatorIdOf = pallet_staking::StashOf<Self>;
	type ShouldEndSession = Babe;
	type NextSessionRotation = Babe;
	type SessionManager = pallet_session::historical::NoteHistoricalRoot<Self, Staking>;
	type SessionHandler = <SessionKeys as OpaqueKeys>::KeyTypeIdProviders;
	type Keys = SessionKeys;
	type DisabledValidatorsThreshold = DisabledValidatorsThreshold;
	type WeightInfo = weights::pallet_session::WeightInfo<Runtime>;
}

impl pallet_session::historical::Config for Runtime {
	type FullIdentification = pallet_staking::Exposure<AccountId, Balance>;
	type FullIdentificationOf = pallet_staking::ExposureOf<Runtime>;
}

parameter_types! {
	// no signed phase for now, just unsigned.
	pub const SignedPhase: u32 = 0;
<<<<<<< HEAD
	pub const UnsignedPhase: u32 = EPOCH_DURATION_IN_BLOCKS / 4;
=======
	// NOTE: length of unsigned phase is, for now, different than `ElectionLookahead` to make sure
	// that we won't run OCW threads at the same time with staking.
	pub const UnsignedPhase: u32 = ElectionLookahead::get() / 2;
>>>>>>> c66049dd

	// fallback: no need to do on-chain phragmen while we re on a dry-run.
	pub const Fallback: pallet_election_provider_multi_phase::FallbackStrategy =
		pallet_election_provider_multi_phase::FallbackStrategy::Nothing;

	pub SolutionImprovementThreshold: Perbill = Perbill::from_rational_approximation(1u32, 10_000);

	// miner configs
	pub MultiPhaseUnsignedPriority: TransactionPriority = StakingUnsignedPriority::get() - 1u64;
<<<<<<< HEAD
	pub const MinerMaxIterations: u32 = 20;
=======
	pub const MinerMaxIterations: u32 = 10;
>>>>>>> c66049dd
}

impl pallet_election_provider_multi_phase::Config for Runtime {
	type Event = Event;
	type Currency = Balances;
	type SignedPhase = SignedPhase;
	type UnsignedPhase = UnsignedPhase;
	type SolutionImprovementThreshold = MinSolutionScoreBump;
	type MinerMaxIterations = MinerMaxIterations;
	type MinerMaxWeight = OffchainSolutionWeightLimit; // For now use the one from staking.
	type MinerTxPriority = MultiPhaseUnsignedPriority;
	type DataProvider = Staking;
	type OnChainAccuracy = Perbill;
	type CompactSolution = pallet_staking::CompactAssignments;
	type Fallback = Fallback;
	type WeightInfo = pallet_election_provider_multi_phase::weights::SubstrateWeight<Runtime>;
	type BenchmarkingConfig = ();
}

// TODO #6469: This shouldn't be static, but a lazily cached value, not built unless needed, and
// re-built in case input parameters have changed. The `ideal_stake` should be determined by the
// amount of parachain slots being bid on: this should be around `(75 - 25.min(slots / 4))%`.
pallet_staking_reward_curve::build! {
	const REWARD_CURVE: PiecewiseLinear<'static> = curve!(
		min_inflation: 0_025_000,
		max_inflation: 0_100_000,
		// 3:2:1 staked : parachains : float.
		// while there's no parachains, then this is 75% staked : 25% float.
		ideal_stake: 0_750_000,
		falloff: 0_050_000,
		max_piece_count: 40,
		test_precision: 0_005_000,
	);
}

parameter_types! {
	// Six sessions in an era (6 hours).
	pub const SessionsPerEra: SessionIndex = 6;
	// 28 eras for unbonding (7 days).
	pub const BondingDuration: pallet_staking::EraIndex = 28;
	// 27 eras in which slashes can be cancelled (slightly less than 7 days).
	pub const SlashDeferDuration: pallet_staking::EraIndex = 27;
	pub const RewardCurve: &'static PiecewiseLinear<'static> = &REWARD_CURVE;
	pub const MaxNominatorRewardedPerValidator: u32 = 128;
	// quarter of the last session will be for election.
	pub const ElectionLookahead: BlockNumber = EPOCH_DURATION_IN_BLOCKS / 4;
	pub const MaxIterations: u32 = 10;
	pub MinSolutionScoreBump: Perbill = Perbill::from_rational_approximation(5u32, 10_000);
}

type SlashCancelOrigin = EnsureOneOf<
	AccountId,
	EnsureRoot<AccountId>,
	pallet_collective::EnsureProportionAtLeast<_1, _2, AccountId, CouncilCollective>
>;

impl pallet_staking::Config for Runtime {
	type Currency = Balances;
	type UnixTime = Timestamp;
	type CurrencyToVote = CurrencyToVote;
	type RewardRemainder = Treasury;
	type Event = Event;
	type Slash = Treasury;
	type Reward = ();
	type SessionsPerEra = SessionsPerEra;
	type BondingDuration = BondingDuration;
	type SlashDeferDuration = SlashDeferDuration;
	// A majority of the council or root can cancel the slash.
	type SlashCancelOrigin = SlashCancelOrigin;
	type SessionInterface = Self;
	type RewardCurve = RewardCurve;
	type MaxNominatorRewardedPerValidator = MaxNominatorRewardedPerValidator;
	type NextNewSession = Session;
	type ElectionLookahead = ElectionLookahead;
	type Call = Call;
	type UnsignedPriority = StakingUnsignedPriority;
	type MaxIterations = MaxIterations;
	type MinSolutionScoreBump = MinSolutionScoreBump;
	// The unsigned solution weight targeted by the OCW. We set it to the maximum possible value of
	// a single extrinsic.
	type OffchainSolutionWeightLimit = OffchainSolutionWeightLimit;
	type ElectionProvider = ElectionProviderMultiPhase;
	type WeightInfo = weights::pallet_staking::WeightInfo<Runtime>;
}

parameter_types! {
	pub const LaunchPeriod: BlockNumber = 7 * DAYS;
	pub const VotingPeriod: BlockNumber = 7 * DAYS;
	pub const FastTrackVotingPeriod: BlockNumber = 3 * HOURS;
	pub const MinimumDeposit: Balance = 1 * DOLLARS;
	pub const EnactmentPeriod: BlockNumber = 8 * DAYS;
	pub const CooloffPeriod: BlockNumber = 7 * DAYS;
	// One cent: $10,000 / MB
	pub const PreimageByteDeposit: Balance = 10 * MILLICENTS;
	pub const InstantAllowed: bool = true;
	pub const MaxVotes: u32 = 100;
	pub const MaxProposals: u32 = 100;
}

impl pallet_democracy::Config for Runtime {
	type Proposal = Call;
	type Event = Event;
	type Currency = Balances;
	type EnactmentPeriod = EnactmentPeriod;
	type LaunchPeriod = LaunchPeriod;
	type VotingPeriod = VotingPeriod;
	type MinimumDeposit = MinimumDeposit;
	/// A straight majority of the council can decide what their next motion is.
	type ExternalOrigin = pallet_collective::EnsureProportionAtLeast<_1, _2, AccountId, CouncilCollective>;
	/// A majority can have the next scheduled referendum be a straight majority-carries vote.
	type ExternalMajorityOrigin = pallet_collective::EnsureProportionAtLeast<_1, _2, AccountId, CouncilCollective>;
	/// A unanimous council can have the next scheduled referendum be a straight default-carries
	/// (NTB) vote.
	type ExternalDefaultOrigin = pallet_collective::EnsureProportionAtLeast<_1, _1, AccountId, CouncilCollective>;
	/// Two thirds of the technical committee can have an ExternalMajority/ExternalDefault vote
	/// be tabled immediately and with a shorter voting/enactment period.
	type FastTrackOrigin = pallet_collective::EnsureProportionAtLeast<_2, _3, AccountId, TechnicalCollective>;
	type InstantOrigin = pallet_collective::EnsureProportionAtLeast<_1, _1, AccountId, TechnicalCollective>;
	type InstantAllowed = InstantAllowed;
	type FastTrackVotingPeriod = FastTrackVotingPeriod;
	// To cancel a proposal which has been passed, 2/3 of the council must agree to it.
	type CancellationOrigin = EnsureOneOf<
		AccountId,
		EnsureRoot<AccountId>,
		pallet_collective::EnsureProportionAtLeast<_2, _3, AccountId, CouncilCollective>,
	>;
	// To cancel a proposal before it has been passed, the technical committee must be unanimous or
	// Root must agree.
	type CancelProposalOrigin = EnsureOneOf<
		AccountId,
		EnsureRoot<AccountId>,
		pallet_collective::EnsureProportionAtLeast<_1, _1, AccountId, TechnicalCollective>,
	>;
	type BlacklistOrigin = EnsureRoot<AccountId>;
	// Any single technical committee member may veto a coming council proposal, however they can
	// only do it once and it lasts only for the cooloff period.
	type VetoOrigin = pallet_collective::EnsureMember<AccountId, TechnicalCollective>;
	type CooloffPeriod = CooloffPeriod;
	type PreimageByteDeposit = PreimageByteDeposit;
	type Slash = Treasury;
	type Scheduler = Scheduler;
	type PalletsOrigin = OriginCaller;
	type MaxVotes = MaxVotes;
	type OperationalPreimageOrigin = pallet_collective::EnsureMember<AccountId, CouncilCollective>;
	type WeightInfo = weights::pallet_democracy::WeightInfo<Runtime>;
	type MaxProposals = MaxProposals;
}

parameter_types! {
	pub const CouncilMotionDuration: BlockNumber = 3 * DAYS;
	pub const CouncilMaxProposals: u32 = 100;
	pub const CouncilMaxMembers: u32 = 100;
}

type CouncilCollective = pallet_collective::Instance1;
impl pallet_collective::Config<CouncilCollective> for Runtime {
	type Origin = Origin;
	type Proposal = Call;
	type Event = Event;
	type MotionDuration = CouncilMotionDuration;
	type MaxProposals = CouncilMaxProposals;
	type MaxMembers = CouncilMaxMembers;
	type DefaultVote = pallet_collective::PrimeDefaultVote;
	type WeightInfo = weights::pallet_collective::WeightInfo<Runtime>;
}

parameter_types! {
	pub const CandidacyBond: Balance = 1 * DOLLARS;
	// 1 storage item created, key size is 32 bytes, value size is 16+16.
	pub const VotingBondBase: Balance = deposit(1, 64);
	// additional data per vote is 32 bytes (account id).
	pub const VotingBondFactor: Balance = deposit(0, 32);
	/// Daily council elections
	pub const TermDuration: BlockNumber = 24 * HOURS;
	pub const DesiredMembers: u32 = 19;
	pub const DesiredRunnersUp: u32 = 19;
	pub const ElectionsPhragmenModuleId: LockIdentifier = *b"phrelect";
}

// Make sure that there are no more than MaxMembers members elected via phragmen.
const_assert!(DesiredMembers::get() <= CouncilMaxMembers::get());

impl pallet_elections_phragmen::Config for Runtime {
	type Event = Event;
	type Currency = Balances;
	type ChangeMembers = Council;
	type InitializeMembers = Council;
	type CurrencyToVote = frame_support::traits::U128CurrencyToVote;
	type CandidacyBond = CandidacyBond;
	type VotingBondBase = VotingBondBase;
	type VotingBondFactor = VotingBondFactor;
	type LoserCandidate = Treasury;
	type KickedMember = Treasury;
	type DesiredMembers = DesiredMembers;
	type DesiredRunnersUp = DesiredRunnersUp;
	type TermDuration = TermDuration;
	type ModuleId = ElectionsPhragmenModuleId;
	type WeightInfo = weights::pallet_elections_phragmen::WeightInfo<Runtime>;
}

parameter_types! {
	pub const TechnicalMotionDuration: BlockNumber = 3 * DAYS;
	pub const TechnicalMaxProposals: u32 = 100;
	pub const TechnicalMaxMembers: u32 = 100;
}

type TechnicalCollective = pallet_collective::Instance2;
impl pallet_collective::Config<TechnicalCollective> for Runtime {
	type Origin = Origin;
	type Proposal = Call;
	type Event = Event;
	type MotionDuration = TechnicalMotionDuration;
	type MaxProposals = TechnicalMaxProposals;
	type MaxMembers = TechnicalMaxMembers;
	type DefaultVote = pallet_collective::PrimeDefaultVote;
	type WeightInfo = weights::pallet_collective::WeightInfo<Runtime>;
}

impl pallet_membership::Config<pallet_membership::Instance1> for Runtime {
	type Event = Event;
	type AddOrigin = MoreThanHalfCouncil;
	type RemoveOrigin = MoreThanHalfCouncil;
	type SwapOrigin = MoreThanHalfCouncil;
	type ResetOrigin = MoreThanHalfCouncil;
	type PrimeOrigin = MoreThanHalfCouncil;
	type MembershipInitialized = TechnicalCommittee;
	type MembershipChanged = TechnicalCommittee;
}

parameter_types! {
	pub const ProposalBond: Permill = Permill::from_percent(5);
	pub const ProposalBondMinimum: Balance = 20 * DOLLARS;
	pub const SpendPeriod: BlockNumber = 6 * DAYS;
	pub const Burn: Permill = Permill::from_perthousand(2);
	pub const TreasuryModuleId: ModuleId = ModuleId(*b"py/trsry");

	pub const TipCountdown: BlockNumber = 1 * DAYS;
	pub const TipFindersFee: Percent = Percent::from_percent(20);
	pub const TipReportDepositBase: Balance = 1 * DOLLARS;
	pub const DataDepositPerByte: Balance = 1 * CENTS;
	pub const BountyDepositBase: Balance = 1 * DOLLARS;
	pub const BountyDepositPayoutDelay: BlockNumber = 4 * DAYS;
	pub const BountyUpdatePeriod: BlockNumber = 90 * DAYS;
	pub const MaximumReasonLength: u32 = 16384;
	pub const BountyCuratorDeposit: Permill = Permill::from_percent(50);
	pub const BountyValueMinimum: Balance = 2 * DOLLARS;
}

type ApproveOrigin = EnsureOneOf<
	AccountId,
	EnsureRoot<AccountId>,
	pallet_collective::EnsureProportionAtLeast<_3, _5, AccountId, CouncilCollective>
>;

impl pallet_treasury::Config for Runtime {
	type ModuleId = TreasuryModuleId;
	type Currency = Balances;
	type ApproveOrigin = ApproveOrigin;
	type RejectOrigin = MoreThanHalfCouncil;
	type Event = Event;
	type OnSlash = Treasury;
	type ProposalBond = ProposalBond;
	type ProposalBondMinimum = ProposalBondMinimum;
	type SpendPeriod = SpendPeriod;
	type Burn = Burn;
	type BurnDestination = Society;
	type SpendFunds = Bounties;
	type WeightInfo = weights::pallet_treasury::WeightInfo<Runtime>;
}

impl pallet_bounties::Config for Runtime {
	type Event = Event;
	type BountyDepositBase = BountyDepositBase;
	type BountyDepositPayoutDelay = BountyDepositPayoutDelay;
	type BountyUpdatePeriod = BountyUpdatePeriod;
	type BountyCuratorDeposit = BountyCuratorDeposit;
	type BountyValueMinimum = BountyValueMinimum;
	type DataDepositPerByte = DataDepositPerByte;
	type MaximumReasonLength = MaximumReasonLength;
	type WeightInfo = weights::pallet_bounties::WeightInfo<Runtime>;

}

impl pallet_tips::Config for Runtime {
	type Event = Event;
	type DataDepositPerByte = DataDepositPerByte;
	type MaximumReasonLength = MaximumReasonLength;
	type Tippers = ElectionsPhragmen;
	type TipCountdown = TipCountdown;
	type TipFindersFee = TipFindersFee;
	type TipReportDepositBase = TipReportDepositBase;
	type WeightInfo = weights::pallet_tips::WeightInfo<Runtime>;
}

parameter_types! {
	pub OffencesWeightSoftLimit: Weight = Perbill::from_percent(60) * BlockWeights::get().max_block;
}

impl pallet_offences::Config for Runtime {
	type Event = Event;
	type IdentificationTuple = pallet_session::historical::IdentificationTuple<Self>;
	type OnOffenceHandler = Staking;
	type WeightSoftLimit = OffencesWeightSoftLimit;
}

impl pallet_authority_discovery::Config for Runtime {}

parameter_types! {
	pub const SessionDuration: BlockNumber = EPOCH_DURATION_IN_BLOCKS as _;
}

parameter_types! {
	pub StakingUnsignedPriority: TransactionPriority =
		Perbill::from_percent(90) * TransactionPriority::max_value();
	pub const ImOnlineUnsignedPriority: TransactionPriority = TransactionPriority::max_value();
}

impl pallet_im_online::Config for Runtime {
	type AuthorityId = ImOnlineId;
	type Event = Event;
	type ValidatorSet = Historical;
	type ReportUnresponsiveness = Offences;
	type SessionDuration = SessionDuration;
	type UnsignedPriority = ImOnlineUnsignedPriority;
	type WeightInfo = weights::pallet_im_online::WeightInfo<Runtime>;
}

impl pallet_grandpa::Config for Runtime {
	type Event = Event;
	type Call = Call;

	type KeyOwnerProofSystem = Historical;

	type KeyOwnerProof =
		<Self::KeyOwnerProofSystem as KeyOwnerProofSystem<(KeyTypeId, GrandpaId)>>::Proof;

	type KeyOwnerIdentification = <Self::KeyOwnerProofSystem as KeyOwnerProofSystem<(
		KeyTypeId,
		GrandpaId,
	)>>::IdentificationTuple;

	type HandleEquivocation =
		pallet_grandpa::EquivocationHandler<Self::KeyOwnerIdentification, Offences, ReportLongevity>;

	type WeightInfo = ();
}

/// Submits transaction with the node's public and signature type. Adheres to the signed extension
/// format of the chain.
impl<LocalCall> frame_system::offchain::CreateSignedTransaction<LocalCall> for Runtime where
	Call: From<LocalCall>,
{
	fn create_transaction<C: frame_system::offchain::AppCrypto<Self::Public, Self::Signature>>(
		call: Call,
		public: <Signature as Verify>::Signer,
		account: AccountId,
		nonce: <Runtime as frame_system::Config>::Index,
	) -> Option<(Call, <UncheckedExtrinsic as ExtrinsicT>::SignaturePayload)> {
		use sp_runtime::traits::StaticLookup;
		// take the biggest period possible.
		let period = BlockHashCount::get()
			.checked_next_power_of_two()
			.map(|c| c / 2)
			.unwrap_or(2) as u64;

		let current_block = System::block_number()
			.saturated_into::<u64>()
			// The `System::block_number` is initialized with `n+1`,
			// so the actual block number is `n`.
			.saturating_sub(1);
		let tip = 0;
		let extra: SignedExtra = (
			frame_system::CheckSpecVersion::<Runtime>::new(),
			frame_system::CheckTxVersion::<Runtime>::new(),
			frame_system::CheckGenesis::<Runtime>::new(),
			frame_system::CheckMortality::<Runtime>::from(generic::Era::mortal(period, current_block)),
			frame_system::CheckNonce::<Runtime>::from(nonce),
			frame_system::CheckWeight::<Runtime>::new(),
			pallet_transaction_payment::ChargeTransactionPayment::<Runtime>::from(tip),
		);
		let raw_payload = SignedPayload::new(call, extra).map_err(|e| {
			debug::warn!("Unable to create signed payload: {:?}", e);
		}).ok()?;
		let signature = raw_payload.using_encoded(|payload| {
			C::sign(payload, public)
		})?;
		let (call, extra, _) = raw_payload.deconstruct();
		let address = <Runtime as frame_system::Config>::Lookup::unlookup(account);
		Some((call, (address, signature, extra)))
	}
}

impl frame_system::offchain::SigningTypes for Runtime {
	type Public = <Signature as Verify>::Signer;
	type Signature = Signature;
}

impl<C> frame_system::offchain::SendTransactionTypes<C> for Runtime where
	Call: From<C>,
{
	type OverarchingCall = Call;
	type Extrinsic = UncheckedExtrinsic;
}

parameter_types! {
	pub Prefix: &'static [u8] = b"Pay KSMs to the Kusama account:";
}

impl claims::Config for Runtime {
	type Event = Event;
	type VestingSchedule = Vesting;
	type Prefix = Prefix;
	type MoveClaimOrigin = pallet_collective::EnsureProportionMoreThan<_1, _2, AccountId, CouncilCollective>;
	type WeightInfo = weights::runtime_common_claims::WeightInfo<Runtime>;
}

parameter_types! {
	// Minimum 100 bytes/KSM deposited (1 CENT/byte)
	pub const BasicDeposit: Balance = 10 * DOLLARS;       // 258 bytes on-chain
	pub const FieldDeposit: Balance = 250 * CENTS;        // 66 bytes on-chain
	pub const SubAccountDeposit: Balance = 2 * DOLLARS;   // 53 bytes on-chain
	pub const MaxSubAccounts: u32 = 100;
	pub const MaxAdditionalFields: u32 = 100;
	pub const MaxRegistrars: u32 = 20;
}

impl pallet_identity::Config for Runtime {
	type Event = Event;
	type Currency = Balances;
	type Slashed = Treasury;
	type BasicDeposit = BasicDeposit;
	type FieldDeposit = FieldDeposit;
	type SubAccountDeposit = SubAccountDeposit;
	type MaxSubAccounts = MaxSubAccounts;
	type MaxAdditionalFields = MaxAdditionalFields;
	type MaxRegistrars = MaxRegistrars;
	type RegistrarOrigin = MoreThanHalfCouncil;
	type ForceOrigin = MoreThanHalfCouncil;
	type WeightInfo = weights::pallet_identity::WeightInfo<Runtime>;
}

impl pallet_utility::Config for Runtime {
	type Event = Event;
	type Call = Call;
	type WeightInfo = weights::pallet_utility::WeightInfo<Runtime>;
}

parameter_types! {
	// One storage item; key size is 32; value is size 4+4+16+32 bytes = 56 bytes.
	pub const DepositBase: Balance = deposit(1, 88);
	// Additional storage item size of 32 bytes.
	pub const DepositFactor: Balance = deposit(0, 32);
	pub const MaxSignatories: u16 = 100;
}

impl pallet_multisig::Config for Runtime {
	type Event = Event;
	type Call = Call;
	type Currency = Balances;
	type DepositBase = DepositBase;
	type DepositFactor = DepositFactor;
	type MaxSignatories = MaxSignatories;
	type WeightInfo = weights::pallet_multisig::WeightInfo<Runtime>;
}

parameter_types! {
	pub const ConfigDepositBase: Balance = 5 * DOLLARS;
	pub const FriendDepositFactor: Balance = 50 * CENTS;
	pub const MaxFriends: u16 = 9;
	pub const RecoveryDeposit: Balance = 5 * DOLLARS;
}

impl pallet_recovery::Config for Runtime {
	type Event = Event;
	type Call = Call;
	type Currency = Balances;
	type ConfigDepositBase = ConfigDepositBase;
	type FriendDepositFactor = FriendDepositFactor;
	type MaxFriends = MaxFriends;
	type RecoveryDeposit = RecoveryDeposit;
}

parameter_types! {
	pub const CandidateDeposit: Balance = 10 * DOLLARS;
	pub const WrongSideDeduction: Balance = 2 * DOLLARS;
	pub const MaxStrikes: u32 = 10;
	pub const RotationPeriod: BlockNumber = 80 * HOURS;
	pub const PeriodSpend: Balance = 500 * DOLLARS;
	pub const MaxLockDuration: BlockNumber = 36 * 30 * DAYS;
	pub const ChallengePeriod: BlockNumber = 7 * DAYS;
	pub const SocietyModuleId: ModuleId = ModuleId(*b"py/socie");
}

impl pallet_society::Config for Runtime {
	type Event = Event;
	type Currency = Balances;
	type Randomness = RandomnessCollectiveFlip;
	type CandidateDeposit = CandidateDeposit;
	type WrongSideDeduction = WrongSideDeduction;
	type MaxStrikes = MaxStrikes;
	type PeriodSpend = PeriodSpend;
	type MembershipChanged = ();
	type RotationPeriod = RotationPeriod;
	type MaxLockDuration = MaxLockDuration;
	type FounderSetOrigin = pallet_collective::EnsureProportionMoreThan<_1, _2, AccountId, CouncilCollective>;
	type SuspensionJudgementOrigin = pallet_society::EnsureFounder<Runtime>;
	type ChallengePeriod = ChallengePeriod;
	type ModuleId = SocietyModuleId;
}

parameter_types! {
	pub const MinVestedTransfer: Balance = 100 * DOLLARS;
}

impl pallet_vesting::Config for Runtime {
	type Event = Event;
	type Currency = Balances;
	type BlockNumberToBalance = ConvertInto;
	type MinVestedTransfer = MinVestedTransfer;
	type WeightInfo = weights::pallet_vesting::WeightInfo<Runtime>;
}

parameter_types! {
	// One storage item; key size 32, value size 8; .
	pub const ProxyDepositBase: Balance = deposit(1, 8);
	// Additional storage item size of 33 bytes.
	pub const ProxyDepositFactor: Balance = deposit(0, 33);
	pub const MaxProxies: u16 = 32;
	pub const AnnouncementDepositBase: Balance = deposit(1, 8);
	pub const AnnouncementDepositFactor: Balance = deposit(0, 66);
	pub const MaxPending: u16 = 32;
}

/// The type used to represent the kinds of proxying allowed.
#[derive(Copy, Clone, Eq, PartialEq, Ord, PartialOrd, Encode, Decode, RuntimeDebug)]
pub enum ProxyType {
	Any,
	NonTransfer,
	Governance,
	Staking,
	IdentityJudgement,
	CancelProxy,
}
impl Default for ProxyType { fn default() -> Self { Self::Any } }
impl InstanceFilter<Call> for ProxyType {
	fn filter(&self, c: &Call) -> bool {
		match self {
			ProxyType::Any => true,
			ProxyType::NonTransfer => matches!(c,
				Call::System(..) |
				Call::Babe(..) |
				Call::Timestamp(..) |
				Call::Indices(pallet_indices::Call::claim(..)) |
				Call::Indices(pallet_indices::Call::free(..)) |
				Call::Indices(pallet_indices::Call::freeze(..)) |
				// Specifically omitting Indices `transfer`, `force_transfer`
				// Specifically omitting the entire Balances pallet
				Call::Authorship(..) |
				Call::Staking(..) |
				Call::Offences(..) |
				Call::Session(..) |
				Call::Grandpa(..) |
				Call::ImOnline(..) |
				Call::AuthorityDiscovery(..) |
				Call::Democracy(..) |
				Call::Council(..) |
				Call::TechnicalCommittee(..) |
				Call::ElectionsPhragmen(..) |
				Call::TechnicalMembership(..) |
				Call::Treasury(..) |
				Call::Bounties(..) |
				Call::Tips(..) |
				Call::Claims(..) |
				Call::Utility(..) |
				Call::Identity(..) |
				Call::Society(..) |
				Call::Recovery(pallet_recovery::Call::as_recovered(..)) |
				Call::Recovery(pallet_recovery::Call::vouch_recovery(..)) |
				Call::Recovery(pallet_recovery::Call::claim_recovery(..)) |
				Call::Recovery(pallet_recovery::Call::close_recovery(..)) |
				Call::Recovery(pallet_recovery::Call::remove_recovery(..)) |
				Call::Recovery(pallet_recovery::Call::cancel_recovered(..)) |
				// Specifically omitting Recovery `create_recovery`, `initiate_recovery`
				Call::Vesting(pallet_vesting::Call::vest(..)) |
				Call::Vesting(pallet_vesting::Call::vest_other(..)) |
				// Specifically omitting Vesting `vested_transfer`, and `force_vested_transfer`
				Call::Scheduler(..) |
				Call::Proxy(..) |
				Call::Multisig(..)
			),
			ProxyType::Governance => matches!(c,
				Call::Democracy(..) |
				Call::Council(..) |
				Call::TechnicalCommittee(..) |
				Call::ElectionsPhragmen(..) |
				Call::Treasury(..) |
				Call::Bounties(..) |
				Call::Tips(..) |
				Call::Utility(..)
			),
			ProxyType::Staking => matches!(c,
				Call::Staking(..) |
				Call::Session(..) |
				Call::Utility(..)
			),
			ProxyType::IdentityJudgement => matches!(c,
				Call::Identity(pallet_identity::Call::provide_judgement(..)) |
				Call::Utility(..)
			),
			ProxyType::CancelProxy => matches!(c,
				Call::Proxy(pallet_proxy::Call::reject_announcement(..))
			)
		}
	}
	fn is_superset(&self, o: &Self) -> bool {
		match (self, o) {
			(x, y) if x == y => true,
			(ProxyType::Any, _) => true,
			(_, ProxyType::Any) => false,
			(ProxyType::NonTransfer, _) => true,
			_ => false,
		}
	}
}

impl pallet_proxy::Config for Runtime {
	type Event = Event;
	type Call = Call;
	type Currency = Balances;
	type ProxyType = ProxyType;
	type ProxyDepositBase = ProxyDepositBase;
	type ProxyDepositFactor = ProxyDepositFactor;
	type MaxProxies = MaxProxies;
	type WeightInfo = weights::pallet_proxy::WeightInfo<Runtime>;
	type MaxPending = MaxPending;
	type CallHasher = BlakeTwo256;
	type AnnouncementDepositBase = AnnouncementDepositBase;
	type AnnouncementDepositFactor = AnnouncementDepositFactor;
}

pub struct CustomOnRuntimeUpgrade;
impl frame_support::traits::OnRuntimeUpgrade for CustomOnRuntimeUpgrade {
	fn on_runtime_upgrade() -> frame_support::weights::Weight {
		0
	}
}

construct_runtime! {
	pub enum Runtime where
		Block = Block,
		NodeBlock = primitives::v1::Block,
		UncheckedExtrinsic = UncheckedExtrinsic
	{
		// Basic stuff; balances is uncallable initially.
		System: frame_system::{Module, Call, Storage, Config, Event<T>} = 0,
		RandomnessCollectiveFlip: pallet_randomness_collective_flip::{Module, Storage} = 32,

		// Must be before session.
		Babe: pallet_babe::{Module, Call, Storage, Config, ValidateUnsigned} = 1,

		Timestamp: pallet_timestamp::{Module, Call, Storage, Inherent} = 2,
		Indices: pallet_indices::{Module, Call, Storage, Config<T>, Event<T>} = 3,
		Balances: pallet_balances::{Module, Call, Storage, Config<T>, Event<T>} = 4,
		TransactionPayment: pallet_transaction_payment::{Module, Storage} = 33,

		// Consensus support.
		Authorship: pallet_authorship::{Module, Call, Storage} = 5,
		Staking: pallet_staking::{Module, Call, Storage, Config<T>, Event<T>, ValidateUnsigned} = 6,
		Offences: pallet_offences::{Module, Call, Storage, Event} = 7,
		Historical: session_historical::{Module} = 34,
		Session: pallet_session::{Module, Call, Storage, Event, Config<T>} = 8,
		Grandpa: pallet_grandpa::{Module, Call, Storage, Config, Event, ValidateUnsigned} = 10,
		ImOnline: pallet_im_online::{Module, Call, Storage, Event<T>, ValidateUnsigned, Config<T>} = 11,
		AuthorityDiscovery: pallet_authority_discovery::{Module, Call, Config} = 12,

		// Governance stuff; uncallable initially.
		Democracy: pallet_democracy::{Module, Call, Storage, Config, Event<T>} = 13,
		Council: pallet_collective::<Instance1>::{Module, Call, Storage, Origin<T>, Event<T>, Config<T>} = 14,
		TechnicalCommittee: pallet_collective::<Instance2>::{Module, Call, Storage, Origin<T>, Event<T>, Config<T>} = 15,
		ElectionsPhragmen: pallet_elections_phragmen::{Module, Call, Storage, Event<T>, Config<T>} = 16,
		TechnicalMembership: pallet_membership::<Instance1>::{Module, Call, Storage, Event<T>, Config<T>} = 17,
		Treasury: pallet_treasury::{Module, Call, Storage, Config, Event<T>} = 18,

		// Claims. Usable initially.
		Claims: claims::{Module, Call, Storage, Event<T>, Config<T>, ValidateUnsigned} = 19,

		// Utility module.
		Utility: pallet_utility::{Module, Call, Event} = 24,

		// Less simple identity module.
		Identity: pallet_identity::{Module, Call, Storage, Event<T>} = 25,

		// Society module.
		Society: pallet_society::{Module, Call, Storage, Event<T>} = 26,

		// Social recovery module.
		Recovery: pallet_recovery::{Module, Call, Storage, Event<T>} = 27,

		// Vesting. Usable initially, but removed once all vesting is finished.
		Vesting: pallet_vesting::{Module, Call, Storage, Event<T>, Config<T>} = 28,

		// System scheduler.
		Scheduler: pallet_scheduler::{Module, Call, Storage, Event<T>} = 29,

		// Proxy module. Late addition.
		Proxy: pallet_proxy::{Module, Call, Storage, Event<T>} = 30,

		// Multisig module. Late addition.
		Multisig: pallet_multisig::{Module, Call, Storage, Event<T>} = 31,

		// Bounties module.
		Bounties: pallet_bounties::{Module, Call, Storage, Event<T>} = 35,

		// Tips module.
		Tips: pallet_tips::{Module, Call, Storage, Event<T>} = 36,

		// Election pallet. Only works with staking, but placed here to maintain indices.
		ElectionProviderMultiPhase: pallet_election_provider_multi_phase::{Module, Call, Storage, Event<T>, ValidateUnsigned} = 37,
	}
}

/// The address format for describing accounts.
pub type Address = sp_runtime::MultiAddress<AccountId, ()>;
/// Block header type as expected by this runtime.
pub type Header = generic::Header<BlockNumber, BlakeTwo256>;
/// Block type as expected by this runtime.
pub type Block = generic::Block<Header, UncheckedExtrinsic>;
/// A Block signed with a Justification
pub type SignedBlock = generic::SignedBlock<Block>;
/// BlockId type as expected by this runtime.
pub type BlockId = generic::BlockId<Block>;
/// The SignedExtension to the basic transaction logic.
pub type SignedExtra = (
	frame_system::CheckSpecVersion<Runtime>,
	frame_system::CheckTxVersion<Runtime>,
	frame_system::CheckGenesis<Runtime>,
	frame_system::CheckMortality<Runtime>,
	frame_system::CheckNonce<Runtime>,
	frame_system::CheckWeight<Runtime>,
	pallet_transaction_payment::ChargeTransactionPayment<Runtime>,
);
/// Unchecked extrinsic type as expected by this runtime.
pub type UncheckedExtrinsic = generic::UncheckedExtrinsic<Address, Call, Signature, SignedExtra>;
/// Extrinsic type that has already been checked.
pub type CheckedExtrinsic = generic::CheckedExtrinsic<AccountId, Nonce, Call>;
/// Executive: handles dispatch to the various modules.
pub type Executive = frame_executive::Executive<
	Runtime,
	Block,
	frame_system::ChainContext<Runtime>,
	Runtime,
	AllModules,
	()
>;
/// The payload being signed in the transactions.
pub type SignedPayload = generic::SignedPayload<Call, SignedExtra>;

#[cfg(not(feature = "disable-runtime-api"))]
sp_api::impl_runtime_apis! {
	impl sp_api::Core<Block> for Runtime {
		fn version() -> RuntimeVersion {
			VERSION
		}

		fn execute_block(block: Block) {
			Executive::execute_block(block)
		}

		fn initialize_block(header: &<Block as BlockT>::Header) {
			Executive::initialize_block(header)
		}
	}

	impl sp_api::Metadata<Block> for Runtime {
		fn metadata() -> OpaqueMetadata {
			Runtime::metadata().into()
		}
	}

	impl block_builder_api::BlockBuilder<Block> for Runtime {
		fn apply_extrinsic(extrinsic: <Block as BlockT>::Extrinsic) -> ApplyExtrinsicResult {
			Executive::apply_extrinsic(extrinsic)
		}

		fn finalize_block() -> <Block as BlockT>::Header {
			Executive::finalize_block()
		}

		fn inherent_extrinsics(data: inherents::InherentData) -> Vec<<Block as BlockT>::Extrinsic> {
			data.create_extrinsics()
		}

		fn check_inherents(
			block: Block,
			data: inherents::InherentData,
		) -> inherents::CheckInherentsResult {
			data.check_extrinsics(&block)
		}

		fn random_seed() -> <Block as BlockT>::Hash {
			RandomnessCollectiveFlip::random_seed()
		}
	}

	impl tx_pool_api::runtime_api::TaggedTransactionQueue<Block> for Runtime {
		fn validate_transaction(
			source: TransactionSource,
			tx: <Block as BlockT>::Extrinsic,
		) -> TransactionValidity {
			Executive::validate_transaction(source, tx)
		}
	}

	impl offchain_primitives::OffchainWorkerApi<Block> for Runtime {
		fn offchain_worker(header: &<Block as BlockT>::Header) {
			Executive::offchain_worker(header)
		}
	}

	impl primitives::v1::ParachainHost<Block, Hash, BlockNumber> for Runtime {
		fn validators() -> Vec<ValidatorId> {
			Vec::new()
		}

		fn validator_groups() -> (Vec<Vec<ValidatorIndex>>, GroupRotationInfo<BlockNumber>) {
			(Vec::new(), GroupRotationInfo { session_start_block: 0, group_rotation_frequency: 0, now: 0 })
		}

		fn availability_cores() -> Vec<CoreState<Hash, BlockNumber>> {
			Vec::new()
		}

		fn persisted_validation_data(_: Id, _: OccupiedCoreAssumption)
			-> Option<PersistedValidationData<BlockNumber>> {
			None
		}
		fn check_validation_outputs(
			_: Id,
			_: primitives::v1::CandidateCommitments,
		) -> bool {
			false
		}

		fn session_index_for_child() -> SessionIndex {
			0
		}

		fn session_info(_: SessionIndex) -> Option<SessionInfo> {
			None
		}

		fn validation_code(_: Id, _: OccupiedCoreAssumption) -> Option<ValidationCode> {
			None
		}

		fn historical_validation_code(_: Id, _: BlockNumber) -> Option<ValidationCode> {
			None
		}

		fn candidate_pending_availability(_: Id) -> Option<CommittedCandidateReceipt<Hash>> {
			None
		}

		fn candidate_events() -> Vec<CandidateEvent<Hash>> {
			Vec::new()
		}

		fn dmq_contents(
			_recipient: Id,
		) -> Vec<InboundDownwardMessage<BlockNumber>> {
			Vec::new()
		}

		fn inbound_hrmp_channels_contents(
			_recipient: Id
		) -> BTreeMap<Id, Vec<InboundHrmpMessage<BlockNumber>>> {
			BTreeMap::new()
		}
	}

	impl fg_primitives::GrandpaApi<Block> for Runtime {
		fn grandpa_authorities() -> Vec<(GrandpaId, u64)> {
			Grandpa::grandpa_authorities()
		}

		fn submit_report_equivocation_unsigned_extrinsic(
			equivocation_proof: fg_primitives::EquivocationProof<
				<Block as BlockT>::Hash,
				sp_runtime::traits::NumberFor<Block>,
			>,
			key_owner_proof: fg_primitives::OpaqueKeyOwnershipProof,
		) -> Option<()> {
			let key_owner_proof = key_owner_proof.decode()?;

			Grandpa::submit_unsigned_equivocation_report(
				equivocation_proof,
				key_owner_proof,
			)
		}

		fn generate_key_ownership_proof(
			_set_id: fg_primitives::SetId,
			authority_id: fg_primitives::AuthorityId,
		) -> Option<fg_primitives::OpaqueKeyOwnershipProof> {
			use parity_scale_codec::Encode;

			Historical::prove((fg_primitives::KEY_TYPE, authority_id))
				.map(|p| p.encode())
				.map(fg_primitives::OpaqueKeyOwnershipProof::new)
		}
	}

	impl babe_primitives::BabeApi<Block> for Runtime {
		fn configuration() -> babe_primitives::BabeGenesisConfiguration {
			// The choice of `c` parameter (where `1 - c` represents the
			// probability of a slot being empty), is done in accordance to the
			// slot duration and expected target block time, for safely
			// resisting network delays of maximum two seconds.
			// <https://research.web3.foundation/en/latest/polkadot/BABE/Babe/#6-practical-results>
			babe_primitives::BabeGenesisConfiguration {
				slot_duration: Babe::slot_duration(),
				epoch_length: EpochDuration::get(),
				c: PRIMARY_PROBABILITY,
				genesis_authorities: Babe::authorities(),
				randomness: Babe::randomness(),
				allowed_slots: babe_primitives::AllowedSlots::PrimaryAndSecondaryVRFSlots,
			}
		}

		fn current_epoch_start() -> babe_primitives::Slot {
			Babe::current_epoch_start()
		}

		fn current_epoch() -> babe_primitives::Epoch {
			Babe::current_epoch()
		}

		fn next_epoch() -> babe_primitives::Epoch {
			Babe::next_epoch()
		}

		fn generate_key_ownership_proof(
			_slot: babe_primitives::Slot,
			authority_id: babe_primitives::AuthorityId,
		) -> Option<babe_primitives::OpaqueKeyOwnershipProof> {
			use parity_scale_codec::Encode;

			Historical::prove((babe_primitives::KEY_TYPE, authority_id))
				.map(|p| p.encode())
				.map(babe_primitives::OpaqueKeyOwnershipProof::new)
		}

		fn submit_report_equivocation_unsigned_extrinsic(
			equivocation_proof: babe_primitives::EquivocationProof<<Block as BlockT>::Header>,
			key_owner_proof: babe_primitives::OpaqueKeyOwnershipProof,
		) -> Option<()> {
			let key_owner_proof = key_owner_proof.decode()?;

			Babe::submit_unsigned_equivocation_report(
				equivocation_proof,
				key_owner_proof,
			)
		}
	}

	impl authority_discovery_primitives::AuthorityDiscoveryApi<Block> for Runtime {
		fn authorities() -> Vec<AuthorityDiscoveryId> {
			AuthorityDiscovery::authorities()
		}
	}

	impl sp_session::SessionKeys<Block> for Runtime {
		fn generate_session_keys(seed: Option<Vec<u8>>) -> Vec<u8> {
			SessionKeys::generate(seed)
		}

		fn decode_session_keys(
			encoded: Vec<u8>,
		) -> Option<Vec<(Vec<u8>, sp_core::crypto::KeyTypeId)>> {
			SessionKeys::decode_into_raw_public_keys(&encoded)
		}
	}

	impl frame_system_rpc_runtime_api::AccountNonceApi<Block, AccountId, Nonce> for Runtime {
		fn account_nonce(account: AccountId) -> Nonce {
			System::account_nonce(account)
		}
	}

	impl pallet_transaction_payment_rpc_runtime_api::TransactionPaymentApi<
		Block,
		Balance,
	> for Runtime {
		fn query_info(uxt: <Block as BlockT>::Extrinsic, len: u32) -> RuntimeDispatchInfo<Balance> {
			TransactionPayment::query_info(uxt, len)
		}
		fn query_fee_details(uxt: <Block as BlockT>::Extrinsic, len: u32) -> FeeDetails<Balance> {
			TransactionPayment::query_fee_details(uxt, len)
		}
	}

	#[cfg(feature = "runtime-benchmarks")]
	impl frame_benchmarking::Benchmark<Block> for Runtime {
		fn dispatch_benchmark(
			config: frame_benchmarking::BenchmarkConfig
		) -> Result<Vec<frame_benchmarking::BenchmarkBatch>, RuntimeString> {
			use frame_benchmarking::{Benchmarking, BenchmarkBatch, add_benchmark, TrackedStorageKey};
			// Trying to add benchmarks directly to the Session Pallet caused cyclic dependency issues.
			// To get around that, we separated the Session benchmarks into its own crate, which is why
			// we need these two lines below.
			use pallet_session_benchmarking::Module as SessionBench;
			use pallet_offences_benchmarking::Module as OffencesBench;
			use frame_system_benchmarking::Module as SystemBench;

			impl pallet_session_benchmarking::Config for Runtime {}
			impl pallet_offences_benchmarking::Config for Runtime {}
			impl frame_system_benchmarking::Config for Runtime {}

			let whitelist: Vec<TrackedStorageKey> = vec![
				// Block Number
				hex_literal::hex!("26aa394eea5630e07c48ae0c9558cef702a5c1b19ab7a04f536c519aca4983ac").to_vec().into(),
				// Total Issuance
				hex_literal::hex!("c2261276cc9d1f8598ea4b6a74b15c2f57c875e4cff74148e4628f264b974c80").to_vec().into(),
				// Execution Phase
				hex_literal::hex!("26aa394eea5630e07c48ae0c9558cef7ff553b5a9862a516939d82b3d3d8661a").to_vec().into(),
				// Event Count
				hex_literal::hex!("26aa394eea5630e07c48ae0c9558cef70a98fdbe9ce6c55837576c60c7af3850").to_vec().into(),
				// System Events
				hex_literal::hex!("26aa394eea5630e07c48ae0c9558cef780d41e5e16056765bc8461851072c9d7").to_vec().into(),
				// Treasury Account
				hex_literal::hex!("26aa394eea5630e07c48ae0c9558cef7b99d880ec681799c0cf30e8886371da95ecffd7b6c0f78751baa9d281e0bfa3a6d6f646c70792f74727372790000000000000000000000000000000000000000").to_vec().into(),
			];

			let mut batches = Vec::<BenchmarkBatch>::new();
			let params = (&config, &whitelist);
			// Polkadot
			add_benchmark!(params, batches, runtime_common::claims, Claims);
			// Substrate
			add_benchmark!(params, batches, pallet_balances, Balances);
			add_benchmark!(params, batches, pallet_bounties, Bounties);
			add_benchmark!(params, batches, pallet_collective, Council);
			add_benchmark!(params, batches, pallet_democracy, Democracy);
			add_benchmark!(params, batches, pallet_elections_phragmen, ElectionsPhragmen);
			add_benchmark!(params, batches, pallet_identity, Identity);
			add_benchmark!(params, batches, pallet_im_online, ImOnline);
			add_benchmark!(params, batches, pallet_indices, Indices);
			add_benchmark!(params, batches, pallet_multisig, Multisig);
			add_benchmark!(params, batches, pallet_offences, OffencesBench::<Runtime>);
			add_benchmark!(params, batches, pallet_proxy, Proxy);
			add_benchmark!(params, batches, pallet_scheduler, Scheduler);
			add_benchmark!(params, batches, pallet_session, SessionBench::<Runtime>);
			add_benchmark!(params, batches, pallet_staking, Staking);
			add_benchmark!(params, batches, frame_system, SystemBench::<Runtime>);
			add_benchmark!(params, batches, pallet_timestamp, Timestamp);
			add_benchmark!(params, batches, pallet_tips, Tips);
			add_benchmark!(params, batches, pallet_treasury, Treasury);
			add_benchmark!(params, batches, pallet_utility, Utility);
			add_benchmark!(params, batches, pallet_vesting, Vesting);

			if batches.is_empty() { return Err("Benchmark not found for this pallet.".into()) }
			Ok(batches)
		}
	}
}

#[cfg(test)]
mod test_fees {
	use super::*;
	use frame_support::weights::WeightToFeePolynomial;
	use frame_support::storage::StorageValue;
	use sp_runtime::FixedPointNumber;
	use frame_support::weights::GetDispatchInfo;
	use parity_scale_codec::Encode;
	use pallet_transaction_payment::Multiplier;
	use separator::Separatable;


	#[test]
	#[ignore]
	fn block_cost() {
		let max_block_weight = BlockWeights::get().max_block;
		let raw_fee = WeightToFee::calc(&max_block_weight);

		println!(
			"Full Block weight == {} // WeightToFee(full_block) == {} plank",
			max_block_weight,
			raw_fee.separated_string(),
		);
	}

	#[test]
	#[ignore]
	fn transfer_cost_min_multiplier() {
		let min_multiplier = runtime_common::MinimumMultiplier::get();
		let call = <pallet_balances::Call<Runtime>>::transfer_keep_alive(Default::default(), Default::default());
		let info = call.get_dispatch_info();
		// convert to outer call.
		let call = Call::Balances(call);
		let len = call.using_encoded(|e| e.len()) as u32;

		let mut ext = sp_io::TestExternalities::new_empty();
		let mut test_with_multiplier = |m| {
			ext.execute_with(|| {
				pallet_transaction_payment::NextFeeMultiplier::put(m);
				let fee = TransactionPayment::compute_fee(len, &info, 0);
				println!(
					"weight = {:?} // multiplier = {:?} // full transfer fee = {:?}",
					info.weight.separated_string(),
					pallet_transaction_payment::NextFeeMultiplier::get(),
					fee.separated_string(),
				);
			});
		};

		test_with_multiplier(min_multiplier);
		test_with_multiplier(Multiplier::saturating_from_rational(1, 1u128));
		test_with_multiplier(Multiplier::saturating_from_rational(1, 1_000u128));
		test_with_multiplier(Multiplier::saturating_from_rational(1, 1_000_000u128));
		test_with_multiplier(Multiplier::saturating_from_rational(1, 1_000_000_000u128));
	}
}<|MERGE_RESOLUTION|>--- conflicted
+++ resolved
@@ -302,13 +302,9 @@
 parameter_types! {
 	// no signed phase for now, just unsigned.
 	pub const SignedPhase: u32 = 0;
-<<<<<<< HEAD
-	pub const UnsignedPhase: u32 = EPOCH_DURATION_IN_BLOCKS / 4;
-=======
 	// NOTE: length of unsigned phase is, for now, different than `ElectionLookahead` to make sure
 	// that we won't run OCW threads at the same time with staking.
 	pub const UnsignedPhase: u32 = ElectionLookahead::get() / 2;
->>>>>>> c66049dd
 
 	// fallback: no need to do on-chain phragmen while we re on a dry-run.
 	pub const Fallback: pallet_election_provider_multi_phase::FallbackStrategy =
@@ -318,11 +314,7 @@
 
 	// miner configs
 	pub MultiPhaseUnsignedPriority: TransactionPriority = StakingUnsignedPriority::get() - 1u64;
-<<<<<<< HEAD
-	pub const MinerMaxIterations: u32 = 20;
-=======
 	pub const MinerMaxIterations: u32 = 10;
->>>>>>> c66049dd
 }
 
 impl pallet_election_provider_multi_phase::Config for Runtime {
