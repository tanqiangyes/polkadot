[package]
name = "polkadot-node-metrics"
version = "0.9.13"
authors = ["Parity Technologies <admin@parity.io>"]
edition = "2018"
description = "Subsystem metric helpers"

[dependencies]
futures = "0.3.19"
futures-timer = "3.0.2"
tracing = "0.1.29"

metered-channel = { path = "../metered-channel" }

<<<<<<< HEAD
substrate-prometheus-endpoint = { git = "https://github.com/paritytech/substrate", branch = "dp-jsonrpsee-integration-2" }
=======
# Both `sc-service` and `sc-cli` are required by runtime metrics `logger_hook()`.
sc-service = { git = "https://github.com/paritytech/substrate", branch = "master" }
sc-cli = { git = "https://github.com/paritytech/substrate", branch = "master" }

substrate-prometheus-endpoint = { git = "https://github.com/paritytech/substrate", branch = "master" }
sc-tracing = { git = "https://github.com/paritytech/substrate", branch = "master" }
codec = { package = "parity-scale-codec", version = "2.2.0" }
primitives = { package = "polkadot-primitives", path = "../../primitives/" }
bs58 = { version = "0.4.0", features = ["alloc"] }
log = "0.4.13"

[dev-dependencies]
assert_cmd = "2.0.2"
nix = "0.23.1"
tempfile = "3.2.0"
hyper = { version = "0.14.16", default-features = false, features = ["http1", "tcp"] }
tokio = "1.13"
polkadot-test-service = { path = "../test/service", features=["runtime-metrics"]}
substrate-test-utils = { git = "https://github.com/paritytech/substrate", branch = "master" }
sc-service = { git = "https://github.com/paritytech/substrate", branch = "master" }
sp-keyring = { git = "https://github.com/paritytech/substrate", branch = "master" }
sc-client-api = { git = "https://github.com/paritytech/substrate", branch = "master" }
prometheus-parse = {version = "0.2.2"}
>>>>>>> 1c2a0e2f

[features]
default = []
runtime-metrics = []
runtime-benchmarks = []<|MERGE_RESOLUTION|>--- conflicted
+++ resolved
@@ -12,15 +12,12 @@
 
 metered-channel = { path = "../metered-channel" }
 
-<<<<<<< HEAD
+# Both `sc-service` and `sc-cli` are required by runtime metrics `logger_hook()`.
+sc-service = { git = "https://github.com/paritytech/substrate", branch = "dp-jsonrpsee-integration-2" }
+sc-cli = { git = "https://github.com/paritytech/substrate", branch = "dp-jsonrpsee-integration-2" }
+
 substrate-prometheus-endpoint = { git = "https://github.com/paritytech/substrate", branch = "dp-jsonrpsee-integration-2" }
-=======
-# Both `sc-service` and `sc-cli` are required by runtime metrics `logger_hook()`.
-sc-service = { git = "https://github.com/paritytech/substrate", branch = "master" }
-sc-cli = { git = "https://github.com/paritytech/substrate", branch = "master" }
-
-substrate-prometheus-endpoint = { git = "https://github.com/paritytech/substrate", branch = "master" }
-sc-tracing = { git = "https://github.com/paritytech/substrate", branch = "master" }
+sc-tracing = { git = "https://github.com/paritytech/substrate", branch = "dp-jsonrpsee-integration-2" }
 codec = { package = "parity-scale-codec", version = "2.2.0" }
 primitives = { package = "polkadot-primitives", path = "../../primitives/" }
 bs58 = { version = "0.4.0", features = ["alloc"] }
@@ -33,12 +30,11 @@
 hyper = { version = "0.14.16", default-features = false, features = ["http1", "tcp"] }
 tokio = "1.13"
 polkadot-test-service = { path = "../test/service", features=["runtime-metrics"]}
-substrate-test-utils = { git = "https://github.com/paritytech/substrate", branch = "master" }
-sc-service = { git = "https://github.com/paritytech/substrate", branch = "master" }
-sp-keyring = { git = "https://github.com/paritytech/substrate", branch = "master" }
-sc-client-api = { git = "https://github.com/paritytech/substrate", branch = "master" }
+substrate-test-utils = { git = "https://github.com/paritytech/substrate", branch = "dp-jsonrpsee-integration-2" }
+sc-service = { git = "https://github.com/paritytech/substrate", branch = "dp-jsonrpsee-integration-2" }
+sp-keyring = { git = "https://github.com/paritytech/substrate", branch = "dp-jsonrpsee-integration-2" }
+sc-client-api = { git = "https://github.com/paritytech/substrate", branch = "dp-jsonrpsee-integration-2" }
 prometheus-parse = {version = "0.2.2"}
->>>>>>> 1c2a0e2f
 
 [features]
 default = []
