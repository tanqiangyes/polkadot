[package]
name = "polkadot-node-core-provisioner"
version = "0.9.13"
authors = ["Parity Technologies <admin@parity.io>"]
edition = "2018"

[dependencies]
futures = "0.3.17"
tracing = "0.1.29"
thiserror = "1.0.30"
polkadot-primitives = { path = "../../../primitives" }
polkadot-node-subsystem = { path = "../../subsystem" }
polkadot-node-subsystem-util = { path = "../../subsystem-util" }
futures-timer = "3.0.2"

[dev-dependencies]
<<<<<<< HEAD
sp-application-crypto = { git = "https://github.com/paritytech/substrate", branch = "dp-jsonrpsee-integration-2" }
sp-keystore = { git = "https://github.com/paritytech/substrate", branch = "dp-jsonrpsee-integration-2" }
polkadot-node-subsystem-test-helpers = { path = "../../subsystem-test-helpers" }
=======
polkadot-node-subsystem-test-helpers = { path = "../../subsystem-test-helpers" }
bitvec = { version = "0.20.1", default-features = false, features = [] }
>>>>>>> 2ffb293e
<|MERGE_RESOLUTION|>--- conflicted
+++ resolved
@@ -14,11 +14,7 @@
 futures-timer = "3.0.2"
 
 [dev-dependencies]
-<<<<<<< HEAD
 sp-application-crypto = { git = "https://github.com/paritytech/substrate", branch = "dp-jsonrpsee-integration-2" }
 sp-keystore = { git = "https://github.com/paritytech/substrate", branch = "dp-jsonrpsee-integration-2" }
 polkadot-node-subsystem-test-helpers = { path = "../../subsystem-test-helpers" }
-=======
-polkadot-node-subsystem-test-helpers = { path = "../../subsystem-test-helpers" }
-bitvec = { version = "0.20.1", default-features = false, features = [] }
->>>>>>> 2ffb293e
+bitvec = { version = "0.20.1", default-features = false, features = [] }