--- conflicted
+++ resolved
@@ -20,14 +20,9 @@
 polkadot-node-subsystem-util = { path = "../../subsystem-util" }
 
 [dev-dependencies]
-<<<<<<< HEAD
 sp-core = { git = "https://github.com/paritytech/substrate", branch = "dp-jsonrpsee-integration-2" }
-futures = { version = "0.3.17", features = ["thread-pool"] }
-=======
-sp-core = { git = "https://github.com/paritytech/substrate", branch = "master" }
-sp-keyring = { git = "https://github.com/paritytech/substrate", branch = "master" }
+sp-keyring = { git = "https://github.com/paritytech/substrate", branch = "dp-jsonrpsee-integration-2" }
 futures = { version = "0.3.19", features = ["thread-pool"] }
->>>>>>> 1c2a0e2f
 polkadot-node-subsystem-test-helpers = { path = "../../subsystem-test-helpers" }
 polkadot-node-primitives = { path = "../../primitives" }
 test-helpers = { package = "polkadot-primitives-test-helpers", path = "../../../primitives/test-helpers" }