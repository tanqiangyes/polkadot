[package]
name = "polkadot-network-bridge"
version = "0.9.13"
authors = ["Parity Technologies <admin@parity.io>"]
edition = "2018"

[dependencies]
async-trait = "0.1.52"
futures = "0.3.19"
tracing = "0.1.29"
polkadot-primitives = { path = "../../../primitives" }
parity-scale-codec = { version = "2.3.1", default-features = false, features = ["derive"] }
sc-network = { git = "https://github.com/paritytech/substrate", branch = "dp-jsonrpsee-integration-2" }
sp-consensus = { git = "https://github.com/paritytech/substrate", branch = "dp-jsonrpsee-integration-2" }
polkadot-subsystem = { package = "polkadot-node-subsystem", path = "../../subsystem" }
polkadot-overseer = { path = "../../overseer" }
polkadot-node-network-protocol = { path = "../protocol" }
polkadot-node-subsystem-util = { path = "../../subsystem-util"}
parking_lot = "0.11.1"

[dev-dependencies]
assert_matches = "1.4.0"
polkadot-node-subsystem-test-helpers = { path = "../../subsystem-test-helpers" }
<<<<<<< HEAD
sp-core = { git = "https://github.com/paritytech/substrate", branch = "dp-jsonrpsee-integration-2" }
sp-keyring = { git = "https://github.com/paritytech/substrate", branch = "dp-jsonrpsee-integration-2" }
futures-timer = "3"
=======
sp-core = { git = "https://github.com/paritytech/substrate", branch = "master" }
sp-keyring = { git = "https://github.com/paritytech/substrate", branch = "master" }
futures-timer = "3"
polkadot-primitives-test-helpers = { path = "../../../primitives/test-helpers" }
>>>>>>> 1c2a0e2f
<|MERGE_RESOLUTION|>--- conflicted
+++ resolved
@@ -21,13 +21,7 @@
 [dev-dependencies]
 assert_matches = "1.4.0"
 polkadot-node-subsystem-test-helpers = { path = "../../subsystem-test-helpers" }
-<<<<<<< HEAD
 sp-core = { git = "https://github.com/paritytech/substrate", branch = "dp-jsonrpsee-integration-2" }
 sp-keyring = { git = "https://github.com/paritytech/substrate", branch = "dp-jsonrpsee-integration-2" }
 futures-timer = "3"
-=======
-sp-core = { git = "https://github.com/paritytech/substrate", branch = "master" }
-sp-keyring = { git = "https://github.com/paritytech/substrate", branch = "master" }
-futures-timer = "3"
-polkadot-primitives-test-helpers = { path = "../../../primitives/test-helpers" }
->>>>>>> 1c2a0e2f
+polkadot-primitives-test-helpers = { path = "../../../primitives/test-helpers" }