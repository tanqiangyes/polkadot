[package]
name = "polkadot-parachain"
version = "0.9.9"
authors = ["Parity Technologies <admin@parity.io>"]
description = "Types and utilities for creating and working with parachains"
edition = "2018"

[dependencies]
# note: special care is taken to avoid inclusion of `sp-io` externals when compiling
# this crate for WASM. This is critical to avoid forcing all parachain WASM into implementing
# various unnecessary Substrate-specific endpoints.
parity-scale-codec = { version = "2.0.0", default-features = false, features = [ "derive" ] }
parity-util-mem = { version = "0.10.0", optional = true }
<<<<<<< HEAD
sp-std = { git = "https://github.com/paritytech/substrate", default-features = false , branch = "kiz-ocw-max-heap-pages" }
sp-runtime = { git = "https://github.com/paritytech/substrate", default-features = false , branch = "kiz-ocw-max-heap-pages" }
sp-core = { git = "https://github.com/paritytech/substrate", default-features = false , branch = "kiz-ocw-max-heap-pages" }
=======
sp-std = { git = "https://github.com/paritytech/substrate", branch = "master", default-features = false }
sp-runtime = { git = "https://github.com/paritytech/substrate", branch = "master", default-features = false }
sp-core = { git = "https://github.com/paritytech/substrate", branch = "master", default-features = false }
frame-support = { git = "https://github.com/paritytech/substrate", branch = "master", default-features = false }
>>>>>>> 2792b74d
polkadot-core-primitives = { path = "../core-primitives", default-features = false }
derive_more = "0.99.11"

# all optional crates.
serde = { version = "1.0.117", default-features = false, features = [ "derive" ], optional = true }

[features]
default = ["std"]
wasm-api = []
std = [
	"parity-scale-codec/std",
	"serde/std",
	"sp-std/std",
	"sp-runtime/std",
	"sp-core/std",
	"parity-util-mem",
	"polkadot-core-primitives/std",
	"frame-support/std",
]<|MERGE_RESOLUTION|>--- conflicted
+++ resolved
@@ -11,16 +11,10 @@
 # various unnecessary Substrate-specific endpoints.
 parity-scale-codec = { version = "2.0.0", default-features = false, features = [ "derive" ] }
 parity-util-mem = { version = "0.10.0", optional = true }
-<<<<<<< HEAD
 sp-std = { git = "https://github.com/paritytech/substrate", default-features = false , branch = "kiz-ocw-max-heap-pages" }
 sp-runtime = { git = "https://github.com/paritytech/substrate", default-features = false , branch = "kiz-ocw-max-heap-pages" }
 sp-core = { git = "https://github.com/paritytech/substrate", default-features = false , branch = "kiz-ocw-max-heap-pages" }
-=======
-sp-std = { git = "https://github.com/paritytech/substrate", branch = "master", default-features = false }
-sp-runtime = { git = "https://github.com/paritytech/substrate", branch = "master", default-features = false }
-sp-core = { git = "https://github.com/paritytech/substrate", branch = "master", default-features = false }
-frame-support = { git = "https://github.com/paritytech/substrate", branch = "master", default-features = false }
->>>>>>> 2792b74d
+frame-support = { git = "https://github.com/paritytech/substrate", default-features = false , branch = "kiz-ocw-max-heap-pages" }
 polkadot-core-primitives = { path = "../core-primitives", default-features = false }
 derive_more = "0.99.11"
 
