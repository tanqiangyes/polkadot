--- conflicted
+++ resolved
@@ -18,19 +18,7 @@
 
 # Substrate Dependencies
 
-<<<<<<< HEAD
-frame-support = { git = "https://github.com/paritytech/substrate", branch = "dp-jsonrpsee-integration-2" }
-frame-system = { git = "https://github.com/paritytech/substrate", branch = "dp-jsonrpsee-integration-2" }
 sp-core = { git = "https://github.com/paritytech/substrate", branch = "dp-jsonrpsee-integration-2" }
-sp-finality-grandpa = { git = "https://github.com/paritytech/substrate", branch = "dp-jsonrpsee-integration-2" }
-sp-io = { git = "https://github.com/paritytech/substrate", branch = "dp-jsonrpsee-integration-2" }
-sp-runtime = { git = "https://github.com/paritytech/substrate", branch = "dp-jsonrpsee-integration-2" }
 sp-state-machine = { git = "https://github.com/paritytech/substrate", branch = "dp-jsonrpsee-integration-2" }
 sp-std = { git = "https://github.com/paritytech/substrate", branch = "dp-jsonrpsee-integration-2" }
-sp-trie = { git = "https://github.com/paritytech/substrate", branch = "dp-jsonrpsee-integration-2" }
-=======
-sp-core = { git = "https://github.com/paritytech/substrate", branch = "master" }
-sp-state-machine = { git = "https://github.com/paritytech/substrate", branch = "master" }
-sp-std = { git = "https://github.com/paritytech/substrate", branch = "master" }
-sp-trie = { git = "https://github.com/paritytech/substrate", branch = "master" }
->>>>>>> 4fbfb107
+sp-trie = { git = "https://github.com/paritytech/substrate", branch = "dp-jsonrpsee-integration-2" }