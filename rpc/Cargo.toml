[package]
name = "polkadot-rpc"
version = "0.8.29"
authors = ["Parity Technologies <admin@parity.io>"]
edition = "2018"

[dependencies]
jsonrpc-core = "15.1.0"
polkadot-primitives = { path = "../primitives" }
<<<<<<< HEAD
sc-client-api = { git = "https://github.com/paritytech/substrate", branch = "polkadot-v0.8.28"  }
sp-blockchain = { git = "https://github.com/paritytech/substrate", branch = "polkadot-v0.8.28"  }
sp-keystore = { git = "https://github.com/paritytech/substrate", branch = "polkadot-v0.8.28"  }
sp-runtime = { git = "https://github.com/paritytech/substrate", branch = "polkadot-v0.8.28"  }
sp-api = { git = "https://github.com/paritytech/substrate", branch = "polkadot-v0.8.28"  }
sp-consensus = { git = "https://github.com/paritytech/substrate", branch = "polkadot-v0.8.28"  }
sp-consensus-babe = { git = "https://github.com/paritytech/substrate", branch = "polkadot-v0.8.28"  }
sc-chain-spec = { git = "https://github.com/paritytech/substrate", branch = "polkadot-v0.8.28" }
sc-rpc = { git = "https://github.com/paritytech/substrate", branch = "polkadot-v0.8.28" }
sc-consensus-babe = { git = "https://github.com/paritytech/substrate", branch = "polkadot-v0.8.28"}
sc-consensus-babe-rpc = { git = "https://github.com/paritytech/substrate", branch = "polkadot-v0.8.28"}
sc-consensus-epochs = { git = "https://github.com/paritytech/substrate", branch = "polkadot-v0.8.28"}
sc-finality-grandpa = { git = "https://github.com/paritytech/substrate", branch = "polkadot-v0.8.28" }
sc-finality-grandpa-rpc = { git = "https://github.com/paritytech/substrate", branch = "polkadot-v0.8.28" }
sc-keystore = { git = "https://github.com/paritytech/substrate", branch = "polkadot-v0.8.28"}
sc-sync-state-rpc = { git = "https://github.com/paritytech/substrate", branch = "polkadot-v0.8.28"}
txpool-api = { package = "sp-transaction-pool", git = "https://github.com/paritytech/substrate", branch = "polkadot-v0.8.28" }
frame-rpc-system = { package = "substrate-frame-rpc-system", git = "https://github.com/paritytech/substrate", branch = "polkadot-v0.8.28"  }
pallet-transaction-payment-rpc = { git = "https://github.com/paritytech/substrate", branch = "polkadot-v0.8.28" }
parity-scale-codec = { version = "1.3.6", default-features = false }
sp-block-builder = { git = "https://github.com/paritytech/substrate", branch = "polkadot-v0.8.28" }
=======
sc-client-api = { git = "https://github.com/paritytech/substrate", branch = "polkadot-v0.8.29"  }
sp-blockchain = { git = "https://github.com/paritytech/substrate", branch = "polkadot-v0.8.29"  }
sp-keystore = { git = "https://github.com/paritytech/substrate", branch = "polkadot-v0.8.29"  }
sp-runtime = { git = "https://github.com/paritytech/substrate", branch = "polkadot-v0.8.29"  }
sp-api = { git = "https://github.com/paritytech/substrate", branch = "polkadot-v0.8.29"  }
sp-consensus = { git = "https://github.com/paritytech/substrate", branch = "polkadot-v0.8.29"  }
sp-consensus-babe = { git = "https://github.com/paritytech/substrate", branch = "polkadot-v0.8.29"  }
sc-chain-spec = { git = "https://github.com/paritytech/substrate", branch = "polkadot-v0.8.29" }
sc-rpc = { git = "https://github.com/paritytech/substrate", branch = "polkadot-v0.8.29" }
sc-consensus-babe = { git = "https://github.com/paritytech/substrate", branch = "polkadot-v0.8.29"}
sc-consensus-babe-rpc = { git = "https://github.com/paritytech/substrate", branch = "polkadot-v0.8.29"}
sc-consensus-epochs = { git = "https://github.com/paritytech/substrate", branch = "polkadot-v0.8.29"}
sc-finality-grandpa = { git = "https://github.com/paritytech/substrate", branch = "polkadot-v0.8.29" }
sc-finality-grandpa-rpc = { git = "https://github.com/paritytech/substrate", branch = "polkadot-v0.8.29" }
sc-keystore = { git = "https://github.com/paritytech/substrate", branch = "polkadot-v0.8.29"}
sc-sync-state-rpc = { git = "https://github.com/paritytech/substrate", branch = "polkadot-v0.8.29"}
txpool-api = { package = "sp-transaction-pool", git = "https://github.com/paritytech/substrate", branch = "polkadot-v0.8.29" }
frame-rpc-system = { package = "substrate-frame-rpc-system", git = "https://github.com/paritytech/substrate", branch = "polkadot-v0.8.29"  }
pallet-transaction-payment-rpc = { git = "https://github.com/paritytech/substrate", branch = "polkadot-v0.8.29" }
parity-scale-codec = { version = "2.0.0", default-features = false }
sp-block-builder = { git = "https://github.com/paritytech/substrate", branch = "polkadot-v0.8.29" }
>>>>>>> 2494dec2
<|MERGE_RESOLUTION|>--- conflicted
+++ resolved
@@ -7,29 +7,6 @@
 [dependencies]
 jsonrpc-core = "15.1.0"
 polkadot-primitives = { path = "../primitives" }
-<<<<<<< HEAD
-sc-client-api = { git = "https://github.com/paritytech/substrate", branch = "polkadot-v0.8.28"  }
-sp-blockchain = { git = "https://github.com/paritytech/substrate", branch = "polkadot-v0.8.28"  }
-sp-keystore = { git = "https://github.com/paritytech/substrate", branch = "polkadot-v0.8.28"  }
-sp-runtime = { git = "https://github.com/paritytech/substrate", branch = "polkadot-v0.8.28"  }
-sp-api = { git = "https://github.com/paritytech/substrate", branch = "polkadot-v0.8.28"  }
-sp-consensus = { git = "https://github.com/paritytech/substrate", branch = "polkadot-v0.8.28"  }
-sp-consensus-babe = { git = "https://github.com/paritytech/substrate", branch = "polkadot-v0.8.28"  }
-sc-chain-spec = { git = "https://github.com/paritytech/substrate", branch = "polkadot-v0.8.28" }
-sc-rpc = { git = "https://github.com/paritytech/substrate", branch = "polkadot-v0.8.28" }
-sc-consensus-babe = { git = "https://github.com/paritytech/substrate", branch = "polkadot-v0.8.28"}
-sc-consensus-babe-rpc = { git = "https://github.com/paritytech/substrate", branch = "polkadot-v0.8.28"}
-sc-consensus-epochs = { git = "https://github.com/paritytech/substrate", branch = "polkadot-v0.8.28"}
-sc-finality-grandpa = { git = "https://github.com/paritytech/substrate", branch = "polkadot-v0.8.28" }
-sc-finality-grandpa-rpc = { git = "https://github.com/paritytech/substrate", branch = "polkadot-v0.8.28" }
-sc-keystore = { git = "https://github.com/paritytech/substrate", branch = "polkadot-v0.8.28"}
-sc-sync-state-rpc = { git = "https://github.com/paritytech/substrate", branch = "polkadot-v0.8.28"}
-txpool-api = { package = "sp-transaction-pool", git = "https://github.com/paritytech/substrate", branch = "polkadot-v0.8.28" }
-frame-rpc-system = { package = "substrate-frame-rpc-system", git = "https://github.com/paritytech/substrate", branch = "polkadot-v0.8.28"  }
-pallet-transaction-payment-rpc = { git = "https://github.com/paritytech/substrate", branch = "polkadot-v0.8.28" }
-parity-scale-codec = { version = "1.3.6", default-features = false }
-sp-block-builder = { git = "https://github.com/paritytech/substrate", branch = "polkadot-v0.8.28" }
-=======
 sc-client-api = { git = "https://github.com/paritytech/substrate", branch = "polkadot-v0.8.29"  }
 sp-blockchain = { git = "https://github.com/paritytech/substrate", branch = "polkadot-v0.8.29"  }
 sp-keystore = { git = "https://github.com/paritytech/substrate", branch = "polkadot-v0.8.29"  }
@@ -50,5 +27,4 @@
 frame-rpc-system = { package = "substrate-frame-rpc-system", git = "https://github.com/paritytech/substrate", branch = "polkadot-v0.8.29"  }
 pallet-transaction-payment-rpc = { git = "https://github.com/paritytech/substrate", branch = "polkadot-v0.8.29" }
 parity-scale-codec = { version = "2.0.0", default-features = false }
-sp-block-builder = { git = "https://github.com/paritytech/substrate", branch = "polkadot-v0.8.29" }
->>>>>>> 2494dec2
+sp-block-builder = { git = "https://github.com/paritytech/substrate", branch = "polkadot-v0.8.29" }